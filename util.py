--- conflicted
+++ resolved
@@ -491,21 +491,6 @@
 
 
 def convert_to_array(position_str):
-<<<<<<< HEAD
-    """
-    Converts a position string to a numpy array. Handles cases where the input is already a numpy array.
-    Parameters: position_str (str or np.ndarray) - The position data to convert.
-    Returns: np.ndarray - The numpy array representation of the position string.
-    Updates: Added type check for numpy array inputs and exception handling.
-    """
-    try:
-        if isinstance(position_str, np.ndarray):
-            return position_str  # Directly return if already a numpy array.
-        return np.fromstring(position_str.strip('[]'), sep=' ')
-    except Exception as e:
-        print(f"Error converting position string to array: {e}")
-        return None  # Return None if an error occurs.
-=======
     try:
         if isinstance(position_str, np.ndarray):
             return position_str  # If it's already an ndarray, return it as is
@@ -513,7 +498,6 @@
     except Exception as e:
         print(f"Error converting position string to array: {e}")
         return None  # or raise an appropriate exception
->>>>>>> 7648bf75
 
 
 def px2deg(px, monitor_info=None):
